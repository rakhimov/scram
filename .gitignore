--- conflicted
+++ resolved
@@ -11,19 +11,9 @@
 # Submodules
 scripts/translators
 
-<<<<<<< HEAD
 #Python
 *.pyc
 *.pyo
-=======
-# Compiled Static libraries
-*.lai
-*.la
-*.a
-
-# Python compiled files
-*.pyc
 
 # Pytest cache
-.cache
->>>>>>> 9c9a75ca
+.cache